--- conflicted
+++ resolved
@@ -22,11 +22,8 @@
     <ul class="dropdown-menu">
       <li role="presentation"><a role="menuitem" tabindex="-1" href="#">From Variant Set...</a></li>
       <li role="presentation"><a role="menuitem" tabindex="-1" href="#modalFromFile" data-toggle="modal">From Server Location...</a></li>
-<<<<<<< HEAD
-       <li role="presentation"><a role="menuitem" tabindex="-1" href="#modalUpload" data-toggle="modal">Upload to S3...</a></li>
-=======
+      <li role="presentation"><a role="menuitem" tabindex="-1" href="#modalUpload" data-toggle="modal">Upload to S3...</a></li>
       <li role="presentation"><a role="menuitem" tabindex="-1" href="#modalFromNCBI" data-toggle="modal">From NCBI Accession...</a></li>
->>>>>>> 25c38fdd
     </ul>
   </div>
 </p>
