
"""
The alignment pipeline.

We start with the .fastq files and the reference for a particular genome
and carry out the gauntlet of steps to perform alignments and clean them up.
"""

import copy
import os
import subprocess
from subprocess import CalledProcessError
import sys

from main.celery_util import CELERY_ERROR_KEY
from main.celery_util import get_celery_worker_status
from main.models import clean_filesystem_location
from main.models import get_dataset_with_type
from main.models import AlignmentGroup
from main.models import Dataset
from main.models import ExperimentSampleToAlignment
from scripts.import_util import add_dataset_to_entity
from scripts.jbrowse_util import add_bam_file_track
from scripts.jbrowse_util import prepare_jbrowse_ref_sequence
from scripts.util import fn_runner
from settings import DEBUG_CONCURRENT
from settings import PWD
from settings import TOOLS_DIR
from settings import BASH_PATH

def create_alignment_groups_and_start_alignments(
        alignment_group_label, ref_genome_list, sample_list,
        test_models_only=False, concurrent=DEBUG_CONCURRENT):

    """Creates an AlignmentGroup and kicks off alignment for each one.

    We create an AlignmentGroup for each ReferenceGenome and align all
    ExpermentSamples to each ReferenceGenome separately.

    Args:
        ref_genome_list: List of ReferenceGenome instances.
        sample_list: List of sample instances. Must belong to same project as
            ReferenceGenomes.
        test_models_only: If True, don't actually run alignments. Just create
            models.
        concurrent: If True, run alignments in parallel.
    """
    assert len(alignment_group_label) > 0, "Name must be non-trivial string."
    assert len(ref_genome_list) > 0, (
            "Must provide at least one ReferenceGenome.")
    assert len(sample_list) > 0, (
            "Must provide at least one ExperimentSample.")

    # If running concurrently, check whether Celery is running.
    if concurrent:
        celery_status = get_celery_worker_status()
        assert not CELERY_ERROR_KEY in celery_status, celery_status[CELERY_ERROR_KEY]

    # Save the alignment group objects for returning if required.
    alignment_groups = {}

    for ref_genome in ref_genome_list:
        alignment_group = AlignmentGroup.objects.create(
                label=alignment_group_label + '_' + ref_genome.label,
                reference_genome=ref_genome,
                aligner=AlignmentGroup.ALIGNER.BWA)

        alignment_groups[ref_genome.uid] = alignment_group

        # Kick of the alignments concurrently.
        alignment_tasks = []
        for sample in sample_list:
            args = [alignment_group, sample, None, test_models_only]
<<<<<<< HEAD
            alignment_tasks.append(fn_runner(align_with_bwa_mem,
                alignment_group.reference_genome.project, args, concurrent))
            #alignment_tasks.append(fn_runner(align_with_bwa, args, concurrent))
=======
            alignment_tasks.append(fn_runner(align_with_bwa, args, concurrent))

            # TODO(DBG): Uncomment once bwa_mem works correctly.
            # See: https://github.com/churchlab/genome-designer-v2/issues/93
            # alignment_tasks.append(fn_runner(align_with_bwa_mem, args, concurrent))
>>>>>>> 25c38fdd

    # Return a dictionary of all alignment groups indexed by ref_genome uid.
    return alignment_groups
    

def align_with_bwa_mem(alignment_group, experiment_sample=None,
        sample_alignment=None, test_models_only=False):
    """
    REPLACES OLD BWA PIPELINE USING ALN AND SAMPE/SAMSE
    Aligns a sample to a reference genome using the bwa tool.

    Args:
        alignment_group: AlignmentGroup that this alignment is part of.
        experiment_sample: ExperimentSample with handle to source fastq, etc.
            If not provided, then sample_alignment must be provided.
        sample_alignment: If provided, delete any previously contained
            alignment data and re-run alignment.
        test_models_only: If True, don't actually perform alignment, just
            create the basic models.
    """

    ### Validation
    if not experiment_sample:
        assert sample_alignment

    # Now continue with alignment.

    # First we check whether we are re-running a previously failed alignment.
    # In other words, if an alignment instance was passed as an argument.
    if sample_alignment:
        # TODO: Delete existing data?
        experiment_sample = sample_alignment.experiment_sample
    else:
        # Create the initial record.
        sample_alignment = ExperimentSampleToAlignment.objects.create(
                alignment_group=alignment_group,
                experiment_sample=experiment_sample)

    # If we are only testing that the right models are created, then
    # we return at this point. This should never be True in production.
    if test_models_only:
        return

    # Grab the reference genome fasta for the alignment.
    ref_genome_fasta = get_dataset_with_type(
            alignment_group.reference_genome,
            Dataset.TYPE.REFERENCE_GENOME_FASTA).get_absolute_location()

    # Write error to this file.
    error_path = os.path.join(sample_alignment.get_model_data_dir(),
            'bwa_align.error')
    error_output = open(error_path, 'w')

    # Create a Dataset object and set the state to COMPUTING.
    bwa_dataset = Dataset.objects.create(
            label=Dataset.TYPE.BWA_ALIGN,
            type=Dataset.TYPE.BWA_ALIGN,
            status=Dataset.STATUS.COMPUTING)
    sample_alignment.dataset_set.add(bwa_dataset)
    sample_alignment.save()

    # We wrap the alignment logic in a try-except so that if an error occurs,
    # we record it and update the status of the Dataset to FAILED if anything
    # should fail.

    try:
        # Build index if the index doesn't exist.
        # NOTE: When aligning multiple samples to the same reference genome
        # concurrently, the build index method should be called once to completion
        # before starting the concurrent alignment jobs.
        ensure_bwa_index(ref_genome_fasta)

        # Grab the fastq sources, and determine whether we are doing paired ends.

        for dataset in experiment_sample.dataset_set.all():
            if dataset.type == Dataset.TYPE.FASTQ1:
                input_reads_1_fq = dataset.wrap_if_compressed()
                input_reads_1_fq_path = dataset.get_absolute_location()
            elif dataset.type == Dataset.TYPE.FASTQ2:
                input_reads_2_fq = dataset.wrap_if_compressed()
                input_reads_2_fq_path = dataset.get_absolute_location()

        assert input_reads_1_fq, "Must have at least one .fastq file."
        is_paired_end = not input_reads_2_fq is None

        # There are two steps to alignment with bwa.
        #     1. Call 'bwa aln' to generate SA coordinate indices. Note that
        #        we run a separate bwa aln for each end, and do so in parallel
        #        when paired end reads.
        #     2. Call 'bwa sampe' (paired-end) or 'bwa samse' (single-end) to
        #        generate SAM output.
        # 1. Generate SA coordinates.

        read_fq_1_path, read_fq_1_fn = os.path.split(input_reads_1_fq_path)

        align_input_args = ' '.join([
            '%s/bwa/bwa' % TOOLS_DIR,
            'mem',
            '-t', '1', # threads
            ref_genome_fasta,
            input_reads_1_fq,
        ])

        if is_paired_end:
            read_fq_2_path, read_fq_2_fn = os.path.split(input_reads_2_fq_path)
            align_input_args += ' ' + input_reads_2_fq

        # To skip saving the SAM file to disk directly, pipe output directly to 
        # make a BAM file.
        align_input_args += ' | samtools view -bS -'

        # 2. Generate SAM output.
        output_bam = os.path.join(sample_alignment.get_model_data_dir(),
                'bwa_align.bam')

        with open(output_bam, 'w') as fh:
            subprocess.check_call(align_input_args, 
                    stdout=fh, stderr=error_output, 
                    shell=True, executable=BASH_PATH)

        # Do several layers of processing on top of the initial alignment.
        result_bam_file = process_sam_bam_file(experiment_sample,
                alignment_group.reference_genome, output_bam, error_output)

        # Add the resulting file to the dataset.
        bwa_dataset.filesystem_location = clean_filesystem_location(
                result_bam_file)
        bwa_dataset.save()

        # Add track to JBrowse.
        add_bam_file_track(alignment_group.reference_genome, sample_alignment,
                Dataset.TYPE.BWA_ALIGN)

        bwa_dataset.status = Dataset.STATUS.READY
        bwa_dataset.save()

    except subprocess.CalledProcessError as e:
        error_output.write(str(e))
        bwa_dataset.status = Dataset.STATUS.FAILED
        bwa_dataset.save()
        return
    except:
        import traceback
        error_output.write(traceback.format_exc())
        bwa_dataset.status = Dataset.STATUS.FAILED
        bwa_dataset.save()
        return
    finally:
        print error_path
        error_output.write('==END OF ALIGNMENT PIPELINE==\n')
        error_output.close()

        # Add the error Dataset to the object.
        error_dataset = Dataset.objects.create(
                label=Dataset.TYPE.BWA_ALIGN_ERROR,
                type=Dataset.TYPE.BWA_ALIGN_ERROR,
                filesystem_location=clean_filesystem_location(error_path))
        sample_alignment.dataset_set.add(error_dataset)
        sample_alignment.save()

        return sample_alignment


def align_with_bwa(alignment_group, experiment_sample=None,
        sample_alignment=None, test_models_only=False):
    """DEPRECATED: NOT USED BY CURRENT PIPELINE
    Aligns a sample to a reference genome using the bwa tool.

    Args:
        alignment_group: AlignmentGroup that this alignment is part of.
        experiment_sample: ExperimentSample with handle to source fastq, etc.
            If not provided, then sample_alignment must be provided.
        sample_alignment: If provided, delete any previously contained
            alignment data and re-run alignment.
        test_models_only: If True, don't actually perform alignment, just
            create the basic models.
    """
    ### Validation
    if not experiment_sample:
        assert sample_alignment

    # Now continue with alignment.

    # First we check whether we are re-running a previously failed alignment.
    # In other words, if an alignment instance was passed as an argument.
    if sample_alignment:
        # TODO: Delete existing data?
        experiment_sample = sample_alignment.experiment_sample
    else:
        # Create the initial record.
        sample_alignment = ExperimentSampleToAlignment.objects.create(
                alignment_group=alignment_group,
                experiment_sample=experiment_sample)

    # If we are only testing that the right models are created, then
    # we return at this point. This should never be True in production.
    if test_models_only:
        return

    # Grab the reference genome fasta for the alignment.
    ref_genome_fasta = get_dataset_with_type(
            alignment_group.reference_genome,
            Dataset.TYPE.REFERENCE_GENOME_FASTA).get_absolute_location()

    # Write error to this file.
    error_path = os.path.join(sample_alignment.get_model_data_dir(),
            'bwa_align.error')
    error_output = open(error_path, 'w')

    # Create a Dataset object and set the state to COMPUTING.
    bwa_dataset = Dataset.objects.create(
            label=Dataset.TYPE.BWA_ALIGN,
            type=Dataset.TYPE.BWA_ALIGN,
            status=Dataset.STATUS.COMPUTING)
    sample_alignment.dataset_set.add(bwa_dataset)
    sample_alignment.save()

    # We wrap the alignment logic in a try-except so that if an error occurs,
    # we record it and update the status of the Dataset to FAILED if anything
    # should fail.

    try:
        # Build index if the index doesn't exist.
        # NOTE: When aligning multiple samples to the same reference genome
        # concurrently, the build index method should be called once to completion
        # before starting the concurrent alignment jobs.
        ensure_bwa_index(ref_genome_fasta)

        # Grab the fastq sources, and determine whether we are doing paired ends.

        for dataset in experiment_sample.dataset_set.all():
            if dataset.type == Dataset.TYPE.FASTQ1:
                input_reads_1_fq = dataset.wrap_if_compressed()
                input_reads_1_fq_path = dataset.get_absolute_location()
            elif dataset.type == Dataset.TYPE.FASTQ2:
                input_reads_2_fq = dataset.wrap_if_compressed()
                input_reads_2_fq_path = dataset.get_absolute_location()

        assert input_reads_1_fq, "Must have at least one .fastq file."
        is_paired_end = not input_reads_2_fq is None

        # There are two steps to alignment with bwa.
        #     1. Call 'bwa aln' to generate SA coordinate indices. Note that
        #        we run a separate bwa aln for each end, and do so in parallel
        #        when paired end reads.
        #     2. Call 'bwa sampe' (paired-end) or 'bwa samse' (single-end) to
        #        generate SAM output.
        # 1. Generate SA coordinates.

        read_fq_1_path, read_fq_1_fn = os.path.split(input_reads_1_fq_path)
        output_index_1 = os.path.join(
                sample_alignment.get_model_data_dir(),
                (os.path.splitext(read_fq_1_fn)[0] + '.sai'))
        print output_index_1

        with open(output_index_1, 'w') as input_reads_1_stdout_fh:
            align_input_1_args = ' '.join([
                '%s/bwa/bwa' % TOOLS_DIR,
                'aln',
                '-t', '1', # threads
                ref_genome_fasta,
                input_reads_1_fq,
            ])

            print align_input_1_args

            # NOTE: Non-blocking. See call to wait_and_check_pipe() below.
            align_input_1_proc = subprocess.Popen(align_input_1_args,
                    stdout=input_reads_1_stdout_fh, stderr=error_output,
                    shell=True, executable=BASH_PATH)

        if is_paired_end:
            read_fq_2_path, read_fq_2_fn = os.path.split(input_reads_2_fq_path)
            output_index_2 = os.path.join(
                    sample_alignment.get_model_data_dir(),
                    (os.path.splitext(read_fq_2_fn)[0] + '.sai'))

            with open(output_index_2, 'w') as input_reads_2_stdout_fh:
                align_input_2_args = ' '.join([
                    '%s/bwa/bwa' % TOOLS_DIR,
                    'aln',
                    '-t', '1', # threads
                    ref_genome_fasta,
                    input_reads_2_fq,
                ])
                align_input_2_proc = subprocess.Popen(align_input_2_args,
                        stdout=input_reads_2_stdout_fh, stderr=error_output,
                        shell=True, executable=BASH_PATH)
                wait_and_check_pipe(align_input_2_proc, align_input_2_args)

                print align_input_2_args

        # Block here until both calls to 'bwa aln' complete.
        wait_and_check_pipe(align_input_1_proc, align_input_1_args)

        # 2. Generate SAM output.
        output_sam = os.path.join(sample_alignment.get_model_data_dir(),
                'bwa_align.sam')

        if is_paired_end:
            with open(output_sam, 'w') as fh:
                subprocess.check_call(' '.join([
                    '%s/bwa/bwa' % TOOLS_DIR,
                    'sampe',
                    ref_genome_fasta,
                    output_index_1,
                    output_index_2,
                    input_reads_1_fq,
                    input_reads_2_fq,
                ]), stdout=fh, stderr=error_output,
                shell=True, executable=BASH_PATH)
        else:
            with open(output_sam, 'w') as fh:
                subprocess.check_call(' '.join([
                    '%s/bwa/bwa' % TOOLS_DIR,
                    'samse',
                    ref_genome_fasta,
                    output_index_1,
                    input_reads_1_fq,
                ]), stdout=fh, stderr=error_output,
                shell=True, executable=BASH_PATH)

        # Do several layers of processing on top of the initial alignment.
        result_bam_file = process_sam_bam_file(experiment_sample,
                alignment_group.reference_genome, output_sam, error_output)

        # Add the resulting file to the dataset.
        bwa_dataset.filesystem_location = clean_filesystem_location(
                result_bam_file)
        bwa_dataset.save()

        # Add track to JBrowse.
        add_bam_file_track(alignment_group.reference_genome, sample_alignment,
                Dataset.TYPE.BWA_ALIGN)

        bwa_dataset.status = Dataset.STATUS.READY
        bwa_dataset.save()

    except subprocess.CalledProcessError as e:
        error_output.write(str(e))
        bwa_dataset.status = Dataset.STATUS.FAILED
        bwa_dataset.save()
        return
    except:
        import traceback
        error_output.write(traceback.format_exc())
        bwa_dataset.status = Dataset.STATUS.FAILED
        bwa_dataset.save()
        return
    finally:
        print error_path
        error_output.write('test\n')
        error_output.close()

        # Add the error Dataset to the object.
        error_dataset = Dataset.objects.create(
                label=Dataset.TYPE.BWA_ALIGN_ERROR,
                type=Dataset.TYPE.BWA_ALIGN_ERROR,
                filesystem_location=clean_filesystem_location(error_path))
        sample_alignment.dataset_set.add(error_dataset)
        sample_alignment.save()

        return sample_alignment


def ensure_bwa_index(ref_genome_fasta, error_output=None):
    """Creates the bwa index if it doesn't exist already.

    We rely on the convention that the index file location is the fasta
    location with the extension '.bwt' appended to it.
    """
    if not os.path.exists(ref_genome_fasta + '.bwt'):
        build_bwa_index(ref_genome_fasta, error_output)

    # Also build the fasta index.
    if not os.path.exists(ref_genome_fasta + '.fai'):
        subprocess.check_call([
            '%s/samtools/samtools' % TOOLS_DIR,
            'faidx',
            ref_genome_fasta
        ], stderr=error_output)

    ref_genome_dict_path = os.path.splitext(ref_genome_fasta)[0] + '.dict'
    if not os.path.exists(ref_genome_dict_path):
        subprocess.check_call([
            'java', '-Xmx1024M',
            '-jar', '%s/picard/CreateSequenceDictionary.jar' % TOOLS_DIR,
            'R=', ref_genome_fasta,
            'O=', ref_genome_dict_path,
        ], stderr=error_output)


def build_bwa_index(ref_genome_fasta, error_output=None):
    """Calls the command that builds the bwa index required for alignment.

    This creates a file in the same directory as ref_genome_fasta, appending
    the extension '.bwt' to the name of the fasta.
    """
    subprocess.check_call([
        '%s/bwa/bwa' % TOOLS_DIR,
        'index',
        '-a',
        'is',
        ref_genome_fasta
    ], stderr=error_output)


DEFAULT_PROCESSING_MASK = {
    'make_bam': True,
    'sort': True,
    'add_groups': True,
    'indel_realigner': True,
    'compute_insert_metrics': True,
    'index': True,
}

def process_sam_bam_file(experiment_sample, reference_genome, sam_bam_file_location,
        error_output=None, opt_processing_mask=DEFAULT_PROCESSING_MASK):
    """Converts to bam, sorts, and creates index.

    Args:
        experiment_sample: The ExperimentSample for this alignment.
        sam_bam_file_location: The full path to the .sam/.bam alignment output.
            If sam input, will be converted from sam to bam.
        error_output: File handle that can be passed as stderr to subprocess
            calls.
        opt_processing_mask: An optional mask that can be modified to
            specify which processes to run. This is useful when doing a
            re-run of a partially-complete run and previous steps completed.
            NOTE: Not for amateurs.

    Returns:
        The path of the final .bam file.
    """
    # For any keys missing from the processing mask, give them the values from
    # the default mask.
    effective_mask = copy.copy(DEFAULT_PROCESSING_MASK)
    effective_mask.update(opt_processing_mask)

    #1. Convert to bam file if necessary
    if os.path.splitext(sam_bam_file_location)[1] == '.sam':
        sam_file_location = sam_bam_file_location
        bam_file_location = os.path.splitext(sam_file_location)[0] + '.bam'

        if effective_mask['make_bam']:
            fh = open(bam_file_location, 'w')
            subprocess.check_call([
                '%s/samtools/samtools' % TOOLS_DIR,
                'view',
                '-bS',
                sam_file_location
            ], stdout=fh, stderr=error_output)
            fh.close()
    else:
        bam_file_location = sam_bam_file_location

    # TODO: Make this more robust, or better yet, pipe things together.
    assert os.path.splitext(bam_file_location)[1] == '.bam'

    # 2. Sort
    sorted_output_name = os.path.splitext(bam_file_location)[0] + '.sorted'
    sorted_bam_file_location = sorted_output_name + '.bam'
    if effective_mask['sort']:
        # 2a. Perform the actual sorting.
        subprocess.check_call([
            '%s/samtools/samtools' % TOOLS_DIR,
            'sort',
            bam_file_location,
            sorted_output_name
        ], stderr=error_output)

        # 2b. Index the sorted result.
        subprocess.check_call([
            '%s/samtools/samtools' % TOOLS_DIR,
            'index',
            sorted_bam_file_location,
        ], stderr=error_output)

    # 3. Add groups
    grouped_output_name= (
            os.path.splitext(sorted_bam_file_location)[0] +
            '.grouped')
    grouped_bam_file_location = grouped_output_name + '.bam'
    if effective_mask['add_groups']:
        add_groups(experiment_sample, sorted_bam_file_location, grouped_bam_file_location,
                error_output)

    # 3. Perform realignment accounting for indels.
    realigned_bam_file_location = (
            os.path.splitext(grouped_bam_file_location)[0] +
            '.realigned.bam'
    )
    if effective_mask['indel_realigner']:
        # Make sure the previous result is indexed.
        subprocess.check_call([
                '%s/samtools/samtools' % TOOLS_DIR,
                'index',
                grouped_bam_file_location,
        ], stderr=error_output)

        realign_given_indels(
                experiment_sample,
                reference_genome,
                grouped_bam_file_location,
                realigned_bam_file_location,
                error_output
        )

    # 4. Compute insert size metrics
    if effective_mask['compute_insert_metrics']:
        compute_insert_metrics(realigned_bam_file_location, error_output)

    # 5. Create index.
    if effective_mask['index']:
        subprocess.check_call([
            '%s/samtools/samtools' % TOOLS_DIR,
            'index',
            realigned_bam_file_location,
        ], stderr=error_output)

    return realigned_bam_file_location


def add_groups(experiment_sample, input_bam_file, bam_output_file, error_output):
    from main.models import ensure_exists_0775_dir
    # Create a temp directory in the experiment_sample data dir else we run out of space
    # with big alignment jobs.
    picard_tmp_dir = os.path.join(experiment_sample.get_model_data_dir(), 'picard_tmp')
    ensure_exists_0775_dir(picard_tmp_dir)

    prefix = experiment_sample.uid
    subprocess.check_call([
        'java', '-Xmx1024M',
        '-jar', '%s/picard/AddOrReplaceReadGroups.jar' % TOOLS_DIR,
        'I=' + input_bam_file,
        'O=' + bam_output_file,
        'RGPU=' + prefix,
        'RGLB=' + prefix,
        'RGID=' + prefix,
        'RGPL=illumina',
        'RGSM=' + prefix,
        'SORT_ORDER=coordinate',
        'TMP_DIR=' + picard_tmp_dir, # Write temp data locally to avoid exhausting space.
        'VALIDATION_STRINGENCY=LENIENT' # Prevent unmapped read problems
    ], stderr=error_output)


def realign_given_indels(
        experiment_sample,
        reference_genome,
        input_bam_file,
        output_bam_file,
        error_output):
    """Perform realignment accounting for indels. This should give a cleaner
    alignment.
    """
    temp_intervals_file = os.path.join(
            experiment_sample.get_model_data_dir(), 'realign.intervals')
    ref_genome_fasta_location = get_dataset_with_type(
            reference_genome,
            Dataset.TYPE.REFERENCE_GENOME_FASTA).get_absolute_location()


    # Prepare realignment intervals file.
    subprocess.check_call([
        'java', '-Xmx1024M',
        '-jar', '%s/gatk/GenomeAnalysisTK.jar' % TOOLS_DIR,
        '-T', 'RealignerTargetCreator',
        '-I', input_bam_file,
        '-R', ref_genome_fasta_location,
        '-o', temp_intervals_file,
    ], stderr=error_output)

    # Perform realignment.
    subprocess.check_call([
        'java', '-Xmx1024M',
        '-jar', '%s/gatk/GenomeAnalysisTK.jar' % TOOLS_DIR,
        '-T', 'IndelRealigner',
        '-I', input_bam_file,
        '-R', ref_genome_fasta_location,
        '-targetIntervals',  temp_intervals_file,
        '-o', output_bam_file,
    ], stderr=error_output)


def compute_insert_metrics(bam_file_location, stderr=None):
    output = _get_metrics_output_filename(bam_file_location)
    histogram_file = os.path.splitext(bam_file_location)[0] + '.histmet.txt'
    subprocess.check_call([
        'java', '-Xmx1024M',
        '-jar', '%s/picard/CollectInsertSizeMetrics.jar' % TOOLS_DIR,
        'I=' + bam_file_location,
        'O=' + output,
        'HISTOGRAM_FILE=' + histogram_file,
        'VALIDATION_STRINGENCY=LENIENT' # Prevent unmapped read problems
    ], stderr=stderr)


def _get_metrics_output_filename(bam_file_location):
    return os.path.splitext(bam_file_location)[0] + '.insertmet.txt'


def get_insert_size(bam_file_location):
    """Returns the average insert size for a bam_file."""
    output = _get_metrics_output_filename(bam_file_location)
    if not os.path.exists(output):
        compute_insert_metrics(bam_file_location)

    # Read through the output file until you get to the data labels line,
    # then take the first value in the following line.
    fh = open(output)
    found_line = False
    insert_size = -1
    for line in fh:
        if found_line:
            insert_size = line.split()[0]
            break
        if re.match('MEDIAN_INSERT_SIZE', line):
            found_line = True
    fh.close()
    return insert_size


def wait_and_check_pipe(pipe, popenargs=None):
    """Similar to subprocess.check_call() except takes a running pipe
    as input.

    Args:
        pipe: The running pipe.
        popenargs: Optional list of args passed to Popen for error reporting.
    """
    retcode = pipe.wait()
    if retcode:
        if popenargs:
            cmd = popenargs[0]
        else:
            cmd = ''
        raise CalledProcessError(retcode, cmd)
    return 0<|MERGE_RESOLUTION|>--- conflicted
+++ resolved
@@ -71,17 +71,13 @@
         alignment_tasks = []
         for sample in sample_list:
             args = [alignment_group, sample, None, test_models_only]
-<<<<<<< HEAD
             alignment_tasks.append(fn_runner(align_with_bwa_mem,
                 alignment_group.reference_genome.project, args, concurrent))
+
             #alignment_tasks.append(fn_runner(align_with_bwa, args, concurrent))
-=======
-            alignment_tasks.append(fn_runner(align_with_bwa, args, concurrent))
-
             # TODO(DBG): Uncomment once bwa_mem works correctly.
             # See: https://github.com/churchlab/genome-designer-v2/issues/93
             # alignment_tasks.append(fn_runner(align_with_bwa_mem, args, concurrent))
->>>>>>> 25c38fdd
 
     # Return a dictionary of all alignment groups indexed by ref_genome uid.
     return alignment_groups
