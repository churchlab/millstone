
"""
The alignment pipeline.

We start with the .fastq files and the reference for a particular genome
and carry out the gauntlet of steps to perform alignments and clean them up.
"""

import copy
import os
import subprocess
from subprocess import CalledProcessError
import sys

from main.celery_util import CELERY_ERROR_KEY
from main.celery_util import get_celery_worker_status
from main.models import clean_filesystem_location
from main.models import get_dataset_with_type
from main.models import AlignmentGroup
from main.models import Dataset
from main.models import ExperimentSampleToAlignment
from scripts.import_util import add_dataset_to_entity
from scripts.jbrowse_util import add_bam_file_track
from scripts.jbrowse_util import prepare_jbrowse_ref_sequence
from scripts.util import fn_runner
from settings import DEBUG_CONCURRENT
from settings import PWD
from settings import TOOLS_DIR
from settings import BASH_PATH

def create_alignment_groups_and_start_alignments(
        alignment_group_label, ref_genome_list, sample_list,
        test_models_only=False, concurrent=DEBUG_CONCURRENT):

    """Creates an AlignmentGroup and kicks off alignment for each one.

    We create an AlignmentGroup for each ReferenceGenome and align all
    ExpermentSamples to each ReferenceGenome separately.

    Args:
        ref_genome_list: List of ReferenceGenome instances.
        sample_list: List of sample instances. Must belong to same project as
            ReferenceGenomes.
        test_models_only: If True, don't actually run alignments. Just create
            models.
        concurrent: If True, run alignments in parallel.
    """
    assert len(alignment_group_label) > 0, "Name must be non-trivial string."
    assert len(ref_genome_list) > 0, (
            "Must provide at least one ReferenceGenome.")
    assert len(sample_list) > 0, (
            "Must provide at least one ExperimentSample.")

    # If running concurrently, check whether Celery is running.
    if concurrent:
        celery_status = get_celery_worker_status()
        assert not CELERY_ERROR_KEY in celery_status, celery_status[CELERY_ERROR_KEY]

    # Save the alignment group objects for returning if required.
    alignment_groups = {}

    for ref_genome in ref_genome_list:
        alignment_group = AlignmentGroup.objects.create(
                label=alignment_group_label + '_' + ref_genome.label,
                reference_genome=ref_genome,
                aligner=AlignmentGroup.ALIGNER.BWA)

        alignment_groups[ref_genome.uid] = alignment_group

        # Kick of the alignments concurrently.
        alignment_tasks = []
        for sample in sample_list:
            args = [alignment_group, sample, None, test_models_only]
<<<<<<< HEAD
            alignment_tasks.append(fn_runner(align_with_bwa,
                alignment_group.reference_genome.project, args, concurrent))
=======
            #alignment_tasks.append(fn_runner(align_with_bwa, args, concurrent))
            alignment_tasks.append(fn_runner(align_with_bwa_mem, args, concurrent))
>>>>>>> b359418f

    # Return a dictionary of all alignment groups indexed by ref_genome uid.
    return alignment_groups
    

def align_with_bwa_mem(alignment_group, experiment_sample=None,
        sample_alignment=None, test_models_only=False):
    """
    REPLACES OLD BWA PIPELINE USING ALN AND SAMPE/SAMSE
    Aligns a sample to a reference genome using the bwa tool.

    Args:
        alignment_group: AlignmentGroup that this alignment is part of.
        experiment_sample: ExperimentSample with handle to source fastq, etc.
            If not provided, then sample_alignment must be provided.
        sample_alignment: If provided, delete any previously contained
            alignment data and re-run alignment.
        test_models_only: If True, don't actually perform alignment, just
            create the basic models.
    """

    ### Validation
    if not experiment_sample:
        assert sample_alignment

    # Now continue with alignment.

    # First we check whether we are re-running a previously failed alignment.
    # In other words, if an alignment instance was passed as an argument.
    if sample_alignment:
        # TODO: Delete existing data?
        experiment_sample = sample_alignment.experiment_sample
    else:
        # Create the initial record.
        sample_alignment = ExperimentSampleToAlignment.objects.create(
                alignment_group=alignment_group,
                experiment_sample=experiment_sample)

    # If we are only testing that the right models are created, then
    # we return at this point. This should never be True in production.
    if test_models_only:
        return

    # Grab the reference genome fasta for the alignment.
    ref_genome_fasta = get_dataset_with_type(
            alignment_group.reference_genome,
            Dataset.TYPE.REFERENCE_GENOME_FASTA).get_absolute_location()

    # Write error to this file.
    error_path = os.path.join(sample_alignment.get_model_data_dir(),
            'bwa_align.error')
    error_output = open(error_path, 'w')

    # Create a Dataset object and set the state to COMPUTING.
    bwa_dataset = Dataset.objects.create(
            label=Dataset.TYPE.BWA_ALIGN,
            type=Dataset.TYPE.BWA_ALIGN,
            status=Dataset.STATUS.COMPUTING)
    sample_alignment.dataset_set.add(bwa_dataset)
    sample_alignment.save()

    # We wrap the alignment logic in a try-except so that if an error occurs,
    # we record it and update the status of the Dataset to FAILED if anything
    # should fail.

    try:
        # Build index if the index doesn't exist.
        # NOTE: When aligning multiple samples to the same reference genome
        # concurrently, the build index method should be called once to completion
        # before starting the concurrent alignment jobs.
        ensure_bwa_index(ref_genome_fasta)

        # Grab the fastq sources, and determine whether we are doing paired ends.

        for dataset in experiment_sample.dataset_set.all():
            if dataset.type == Dataset.TYPE.FASTQ1:
                input_reads_1_fq = dataset.wrap_if_compressed()
                input_reads_1_fq_path = dataset.get_absolute_location()
            elif dataset.type == Dataset.TYPE.FASTQ2:
                input_reads_2_fq = dataset.wrap_if_compressed()
                input_reads_2_fq_path = dataset.get_absolute_location()

        assert input_reads_1_fq, "Must have at least one .fastq file."
        is_paired_end = not input_reads_2_fq is None

        # There are two steps to alignment with bwa.
        #     1. Call 'bwa aln' to generate SA coordinate indices. Note that
        #        we run a separate bwa aln for each end, and do so in parallel
        #        when paired end reads.
        #     2. Call 'bwa sampe' (paired-end) or 'bwa samse' (single-end) to
        #        generate SAM output.
        # 1. Generate SA coordinates.

        read_fq_1_path, read_fq_1_fn = os.path.split(input_reads_1_fq_path)

        align_input_args = ' '.join([
            '%s/bwa/bwa' % TOOLS_DIR,
            'mem',
            '-t', '1', # threads
            ref_genome_fasta,
            input_reads_1_fq,
        ])

        if is_paired_end:
            read_fq_2_path, read_fq_2_fn = os.path.split(input_reads_2_fq_path)
            align_input_args += ' ' + input_reads_2_fq

        # To skip saving the SAM file to disk directly, pipe output directly to 
        # make a BAM file.
        align_input_args += ' | samtools view -bS -'

        # 2. Generate SAM output.
        output_bam = os.path.join(sample_alignment.get_model_data_dir(),
                'bwa_align.bam')

        with open(output_bam, 'w') as fh:
            subprocess.check_call(align_input_args, 
                    stdout=fh, stderr=error_output, 
                    shell=True, executable=BASH_PATH)

        # Do several layers of processing on top of the initial alignment.
        result_bam_file = process_sam_bam_file(experiment_sample,
                alignment_group.reference_genome, output_bam, error_output)

        # Add the resulting file to the dataset.
        bwa_dataset.filesystem_location = clean_filesystem_location(
                result_bam_file)
        bwa_dataset.save()

        # Add track to JBrowse.
        add_bam_file_track(alignment_group.reference_genome, sample_alignment,
                Dataset.TYPE.BWA_ALIGN)

        bwa_dataset.status = Dataset.STATUS.READY
        bwa_dataset.save()

    except subprocess.CalledProcessError as e:
        error_output.write(str(e))
        bwa_dataset.status = Dataset.STATUS.FAILED
        bwa_dataset.save()
        return
    except:
        import traceback
        error_output.write(traceback.format_exc())
        bwa_dataset.status = Dataset.STATUS.FAILED
        bwa_dataset.save()
        return
    finally:
        print error_path
        error_output.write('==END OF ALIGNMENT PIPELINE==\n')
        error_output.close()

        # Add the error Dataset to the object.
        error_dataset = Dataset.objects.create(
                label=Dataset.TYPE.BWA_ALIGN_ERROR,
                type=Dataset.TYPE.BWA_ALIGN_ERROR,
                filesystem_location=clean_filesystem_location(error_path))
        sample_alignment.dataset_set.add(error_dataset)
        sample_alignment.save()

        return sample_alignment


def align_with_bwa(alignment_group, experiment_sample=None,
        sample_alignment=None, test_models_only=False):
    """DEPRECATED: NOT USED BY CURRENT PIPELINE
    Aligns a sample to a reference genome using the bwa tool.

    Args:
        alignment_group: AlignmentGroup that this alignment is part of.
        experiment_sample: ExperimentSample with handle to source fastq, etc.
            If not provided, then sample_alignment must be provided.
        sample_alignment: If provided, delete any previously contained
            alignment data and re-run alignment.
        test_models_only: If True, don't actually perform alignment, just
            create the basic models.
    """
    ### Validation
    if not experiment_sample:
        assert sample_alignment

    # Now continue with alignment.

    # First we check whether we are re-running a previously failed alignment.
    # In other words, if an alignment instance was passed as an argument.
    if sample_alignment:
        # TODO: Delete existing data?
        experiment_sample = sample_alignment.experiment_sample
    else:
        # Create the initial record.
        sample_alignment = ExperimentSampleToAlignment.objects.create(
                alignment_group=alignment_group,
                experiment_sample=experiment_sample)

    # If we are only testing that the right models are created, then
    # we return at this point. This should never be True in production.
    if test_models_only:
        return

    # Grab the reference genome fasta for the alignment.
    ref_genome_fasta = get_dataset_with_type(
            alignment_group.reference_genome,
            Dataset.TYPE.REFERENCE_GENOME_FASTA).get_absolute_location()

    # Write error to this file.
    error_path = os.path.join(sample_alignment.get_model_data_dir(),
            'bwa_align.error')
    error_output = open(error_path, 'w')

    # Create a Dataset object and set the state to COMPUTING.
    bwa_dataset = Dataset.objects.create(
            label=Dataset.TYPE.BWA_ALIGN,
            type=Dataset.TYPE.BWA_ALIGN,
            status=Dataset.STATUS.COMPUTING)
    sample_alignment.dataset_set.add(bwa_dataset)
    sample_alignment.save()

    # We wrap the alignment logic in a try-except so that if an error occurs,
    # we record it and update the status of the Dataset to FAILED if anything
    # should fail.

    try:
        # Build index if the index doesn't exist.
        # NOTE: When aligning multiple samples to the same reference genome
        # concurrently, the build index method should be called once to completion
        # before starting the concurrent alignment jobs.
        ensure_bwa_index(ref_genome_fasta)

        # Grab the fastq sources, and determine whether we are doing paired ends.

        for dataset in experiment_sample.dataset_set.all():
            if dataset.type == Dataset.TYPE.FASTQ1:
                input_reads_1_fq = dataset.wrap_if_compressed()
                input_reads_1_fq_path = dataset.get_absolute_location()
            elif dataset.type == Dataset.TYPE.FASTQ2:
                input_reads_2_fq = dataset.wrap_if_compressed()
                input_reads_2_fq_path = dataset.get_absolute_location()

        assert input_reads_1_fq, "Must have at least one .fastq file."
        is_paired_end = not input_reads_2_fq is None

        # There are two steps to alignment with bwa.
        #     1. Call 'bwa aln' to generate SA coordinate indices. Note that
        #        we run a separate bwa aln for each end, and do so in parallel
        #        when paired end reads.
        #     2. Call 'bwa sampe' (paired-end) or 'bwa samse' (single-end) to
        #        generate SAM output.
        # 1. Generate SA coordinates.

        read_fq_1_path, read_fq_1_fn = os.path.split(input_reads_1_fq_path)
        output_index_1 = os.path.join(
                sample_alignment.get_model_data_dir(),
                (os.path.splitext(read_fq_1_fn)[0] + '.sai'))
        print output_index_1

        with open(output_index_1, 'w') as input_reads_1_stdout_fh:
            align_input_1_args = ' '.join([
                '%s/bwa/bwa' % TOOLS_DIR,
                'aln',
                '-t', '1', # threads
                ref_genome_fasta,
                input_reads_1_fq,
            ])

            print align_input_1_args

            # NOTE: Non-blocking. See call to wait_and_check_pipe() below.
            align_input_1_proc = subprocess.Popen(align_input_1_args,
                    stdout=input_reads_1_stdout_fh, stderr=error_output,
                    shell=True, executable=BASH_PATH)

        if is_paired_end:
            read_fq_2_path, read_fq_2_fn = os.path.split(input_reads_2_fq_path)
            output_index_2 = os.path.join(
                    sample_alignment.get_model_data_dir(),
                    (os.path.splitext(read_fq_2_fn)[0] + '.sai'))

            with open(output_index_2, 'w') as input_reads_2_stdout_fh:
                align_input_2_args = ' '.join([
                    '%s/bwa/bwa' % TOOLS_DIR,
                    'aln',
                    '-t', '1', # threads
                    ref_genome_fasta,
                    input_reads_2_fq,
                ])
                align_input_2_proc = subprocess.Popen(align_input_2_args,
                        stdout=input_reads_2_stdout_fh, stderr=error_output,
                        shell=True, executable=BASH_PATH)
                wait_and_check_pipe(align_input_2_proc, align_input_2_args)

                print align_input_2_args

        # Block here until both calls to 'bwa aln' complete.
        wait_and_check_pipe(align_input_1_proc, align_input_1_args)

        # 2. Generate SAM output.
        output_sam = os.path.join(sample_alignment.get_model_data_dir(),
                'bwa_align.sam')

        if is_paired_end:
            with open(output_sam, 'w') as fh:
                subprocess.check_call(' '.join([
                    '%s/bwa/bwa' % TOOLS_DIR,
                    'sampe',
                    ref_genome_fasta,
                    output_index_1,
                    output_index_2,
                    input_reads_1_fq,
                    input_reads_2_fq,
                ]), stdout=fh, stderr=error_output,
                shell=True, executable=BASH_PATH)
        else:
            with open(output_sam, 'w') as fh:
                subprocess.check_call(' '.join([
                    '%s/bwa/bwa' % TOOLS_DIR,
                    'samse',
                    ref_genome_fasta,
                    output_index_1,
                    input_reads_1_fq,
                ]), stdout=fh, stderr=error_output,
                shell=True, executable=BASH_PATH)

        # Do several layers of processing on top of the initial alignment.
        result_bam_file = process_sam_bam_file(experiment_sample,
                alignment_group.reference_genome, output_sam, error_output)

        # Add the resulting file to the dataset.
        bwa_dataset.filesystem_location = clean_filesystem_location(
                result_bam_file)
        bwa_dataset.save()

        # Add track to JBrowse.
        add_bam_file_track(alignment_group.reference_genome, sample_alignment,
                Dataset.TYPE.BWA_ALIGN)

        bwa_dataset.status = Dataset.STATUS.READY
        bwa_dataset.save()

    except subprocess.CalledProcessError as e:
        error_output.write(str(e))
        bwa_dataset.status = Dataset.STATUS.FAILED
        bwa_dataset.save()
        return
    except:
        import traceback
        error_output.write(traceback.format_exc())
        bwa_dataset.status = Dataset.STATUS.FAILED
        bwa_dataset.save()
        return
    finally:
        print error_path
        error_output.write('test\n')
        error_output.close()

        # Add the error Dataset to the object.
        error_dataset = Dataset.objects.create(
                label=Dataset.TYPE.BWA_ALIGN_ERROR,
                type=Dataset.TYPE.BWA_ALIGN_ERROR,
                filesystem_location=clean_filesystem_location(error_path))
        sample_alignment.dataset_set.add(error_dataset)
        sample_alignment.save()

        return sample_alignment


def ensure_bwa_index(ref_genome_fasta, error_output=None):
    """Creates the bwa index if it doesn't exist already.

    We rely on the convention that the index file location is the fasta
    location with the extension '.bwt' appended to it.
    """
    if not os.path.exists(ref_genome_fasta + '.bwt'):
        build_bwa_index(ref_genome_fasta, error_output)

    # Also build the fasta index.
    if not os.path.exists(ref_genome_fasta + '.fai'):
        subprocess.check_call([
            '%s/samtools/samtools' % TOOLS_DIR,
            'faidx',
            ref_genome_fasta
        ], stderr=error_output)

    ref_genome_dict_path = os.path.splitext(ref_genome_fasta)[0] + '.dict'
    if not os.path.exists(ref_genome_dict_path):
        subprocess.check_call([
            'java', '-Xmx1024M',
            '-jar', '%s/picard/CreateSequenceDictionary.jar' % TOOLS_DIR,
            'R=', ref_genome_fasta,
            'O=', ref_genome_dict_path,
        ], stderr=error_output)


def build_bwa_index(ref_genome_fasta, error_output=None):
    """Calls the command that builds the bwa index required for alignment.

    This creates a file in the same directory as ref_genome_fasta, appending
    the extension '.bwt' to the name of the fasta.
    """
    subprocess.check_call([
        '%s/bwa/bwa' % TOOLS_DIR,
        'index',
        '-a',
        'is',
        ref_genome_fasta
    ], stderr=error_output)


DEFAULT_PROCESSING_MASK = {
    'make_bam': True,
    'sort': True,
    'add_groups': True,
    'indel_realigner': True,
    'compute_insert_metrics': True,
    'index': True,
}

def process_sam_bam_file(experiment_sample, reference_genome, sam_bam_file_location,
        error_output=None, opt_processing_mask=DEFAULT_PROCESSING_MASK):
    """Converts to bam, sorts, and creates index.

    Args:
        experiment_sample: The ExperimentSample for this alignment.
        sam_bam_file_location: The full path to the .sam/.bam alignment output.
            If sam input, will be converted from sam to bam.
        error_output: File handle that can be passed as stderr to subprocess
            calls.
        opt_processing_mask: An optional mask that can be modified to
            specify which processes to run. This is useful when doing a
            re-run of a partially-complete run and previous steps completed.
            NOTE: Not for amateurs.

    Returns:
        The path of the final .bam file.
    """
    # For any keys missing from the processing mask, give them the values from
    # the default mask.
    effective_mask = copy.copy(DEFAULT_PROCESSING_MASK)
    effective_mask.update(opt_processing_mask)

    #1. Convert to bam file if necessary
    if os.path.splitext(sam_bam_file_location)[1] == '.sam':
        sam_file_location = sam_bam_file_location
        bam_file_location = os.path.splitext(sam_file_location)[0] + '.bam'

        if effective_mask['make_bam']:
            fh = open(bam_file_location, 'w')
            subprocess.check_call([
                '%s/samtools/samtools' % TOOLS_DIR,
                'view',
                '-bS',
                sam_file_location
            ], stdout=fh, stderr=error_output)
            fh.close()
    else:
        bam_file_location = sam_bam_file_location

    # TODO: Make this more robust, or better yet, pipe things together.
    assert os.path.splitext(bam_file_location)[1] == '.bam'

    # 2. Sort
    sorted_output_name = os.path.splitext(bam_file_location)[0] + '.sorted'
    sorted_bam_file_location = sorted_output_name + '.bam'
    if effective_mask['sort']:
        # 2a. Perform the actual sorting.
        subprocess.check_call([
            '%s/samtools/samtools' % TOOLS_DIR,
            'sort',
            bam_file_location,
            sorted_output_name
        ], stderr=error_output)

        # 2b. Index the sorted result.
        subprocess.check_call([
            '%s/samtools/samtools' % TOOLS_DIR,
            'index',
            sorted_bam_file_location,
        ], stderr=error_output)

    # 3. Add groups
    grouped_output_name= (
            os.path.splitext(sorted_bam_file_location)[0] +
            '.grouped')
    grouped_bam_file_location = grouped_output_name + '.bam'
    if effective_mask['add_groups']:
        add_groups(experiment_sample, sorted_bam_file_location, grouped_bam_file_location,
                error_output)

    # 3. Perform realignment accounting for indels.
    realigned_bam_file_location = (
            os.path.splitext(grouped_bam_file_location)[0] +
            '.realigned.bam'
    )
    if effective_mask['indel_realigner']:
        # Make sure the previous result is indexed.
        subprocess.check_call([
                '%s/samtools/samtools' % TOOLS_DIR,
                'index',
                grouped_bam_file_location,
        ], stderr=error_output)

        realign_given_indels(
                experiment_sample,
                reference_genome,
                grouped_bam_file_location,
                realigned_bam_file_location,
                error_output
        )

    # 4. Compute insert size metrics
    if effective_mask['compute_insert_metrics']:
        compute_insert_metrics(realigned_bam_file_location, error_output)

    # 5. Create index.
    if effective_mask['index']:
        subprocess.check_call([
            '%s/samtools/samtools' % TOOLS_DIR,
            'index',
            realigned_bam_file_location,
        ], stderr=error_output)

    return realigned_bam_file_location


def add_groups(experiment_sample, input_bam_file, bam_output_file, error_output):
    from main.models import ensure_exists_0775_dir
    # Create a temp directory in the experiment_sample data dir else we run out of space
    # with big alignment jobs.
    picard_tmp_dir = os.path.join(experiment_sample.get_model_data_dir(), 'picard_tmp')
    ensure_exists_0775_dir(picard_tmp_dir)

    prefix = experiment_sample.uid
    subprocess.check_call([
        'java', '-Xmx1024M',
        '-jar', '%s/picard/AddOrReplaceReadGroups.jar' % TOOLS_DIR,
        'I=' + input_bam_file,
        'O=' + bam_output_file,
        'RGPU=' + prefix,
        'RGLB=' + prefix,
        'RGID=' + prefix,
        'RGPL=illumina',
        'RGSM=' + prefix,
        'SORT_ORDER=coordinate',
        'TMP_DIR=' + picard_tmp_dir, # Write temp data locally to avoid exhausting space.
        'VALIDATION_STRINGENCY=LENIENT' # Prevent unmapped read problems
    ], stderr=error_output)


def realign_given_indels(
        experiment_sample,
        reference_genome,
        input_bam_file,
        output_bam_file,
        error_output):
    """Perform realignment accounting for indels. This should give a cleaner
    alignment.
    """
    temp_intervals_file = os.path.join(
            experiment_sample.get_model_data_dir(), 'realign.intervals')
    ref_genome_fasta_location = get_dataset_with_type(
            reference_genome,
            Dataset.TYPE.REFERENCE_GENOME_FASTA).get_absolute_location()


    # Prepare realignment intervals file.
    subprocess.check_call([
        'java', '-Xmx1024M',
        '-jar', '%s/gatk/GenomeAnalysisTK.jar' % TOOLS_DIR,
        '-T', 'RealignerTargetCreator',
        '-I', input_bam_file,
        '-R', ref_genome_fasta_location,
        '-o', temp_intervals_file,
    ], stderr=error_output)

    # Perform realignment.
    subprocess.check_call([
        'java', '-Xmx1024M',
        '-jar', '%s/gatk/GenomeAnalysisTK.jar' % TOOLS_DIR,
        '-T', 'IndelRealigner',
        '-I', input_bam_file,
        '-R', ref_genome_fasta_location,
        '-targetIntervals',  temp_intervals_file,
        '-o', output_bam_file,
    ], stderr=error_output)


def compute_insert_metrics(bam_file_location, stderr=None):
    output = _get_metrics_output_filename(bam_file_location)
    histogram_file = os.path.splitext(bam_file_location)[0] + '.histmet.txt'
    subprocess.check_call([
        'java', '-Xmx1024M',
        '-jar', '%s/picard/CollectInsertSizeMetrics.jar' % TOOLS_DIR,
        'I=' + bam_file_location,
        'O=' + output,
        'HISTOGRAM_FILE=' + histogram_file,
        'VALIDATION_STRINGENCY=LENIENT' # Prevent unmapped read problems
    ], stderr=stderr)


def _get_metrics_output_filename(bam_file_location):
    return os.path.splitext(bam_file_location)[0] + '.insertmet.txt'


def get_insert_size(bam_file_location):
    """Returns the average insert size for a bam_file."""
    output = _get_metrics_output_filename(bam_file_location)
    if not os.path.exists(output):
        compute_insert_metrics(bam_file_location)

    # Read through the output file until you get to the data labels line,
    # then take the first value in the following line.
    fh = open(output)
    found_line = False
    insert_size = -1
    for line in fh:
        if found_line:
            insert_size = line.split()[0]
            break
        if re.match('MEDIAN_INSERT_SIZE', line):
            found_line = True
    fh.close()
    return insert_size


def wait_and_check_pipe(pipe, popenargs=None):
    """Similar to subprocess.check_call() except takes a running pipe
    as input.

    Args:
        pipe: The running pipe.
        popenargs: Optional list of args passed to Popen for error reporting.
    """
    retcode = pipe.wait()
    if retcode:
        if popenargs:
            cmd = popenargs[0]
        else:
            cmd = ''
        raise CalledProcessError(retcode, cmd)
    return 0<|MERGE_RESOLUTION|>--- conflicted
+++ resolved
@@ -71,13 +71,9 @@
         alignment_tasks = []
         for sample in sample_list:
             args = [alignment_group, sample, None, test_models_only]
-<<<<<<< HEAD
-            alignment_tasks.append(fn_runner(align_with_bwa,
+            alignment_tasks.append(fn_runner(align_with_bwa_mem,
                 alignment_group.reference_genome.project, args, concurrent))
-=======
             #alignment_tasks.append(fn_runner(align_with_bwa, args, concurrent))
-            alignment_tasks.append(fn_runner(align_with_bwa_mem, args, concurrent))
->>>>>>> b359418f
 
     # Return a dictionary of all alignment groups indexed by ref_genome uid.
     return alignment_groups
